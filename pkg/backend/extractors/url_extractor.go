// Lophiid distributed honeypot
// Copyright (C) 2024 Niels Heinen
//
// This program is free software; you can redistribute it and/or modify it
// under the terms of the GNU General Public License as published by the
// Free Software Foundation; either version 2 of the License, or (at your
// option) any later version.
//
// This program is distributed in the hope that it will be useful, but
// WITHOUT ANY WARRANTY; without even the implied warranty of MERCHANTABILITY
// or FITNESS FOR A PARTICULAR PURPOSE. See the GNU General Public License
// for more details.
//
// You should have received a copy of the GNU General Public License along
// with this program; if not, write to the Free Software Foundation, Inc.,
// 59 Temple Place, Suite 330, Boston, MA 02111-1307 USA
package extractors

import (
	"log/slog"
	"lophiid/pkg/database/models"
	"lophiid/pkg/util/constants"
	"lophiid/pkg/util/decoding"
	"regexp"
	"strings"

	"mvdan.cc/xurls/v2"
)

var (
	// Yes. These are not the best.. now I do prefer the regexes to be somewhat
	// readable and additionally I also prefer them to rather match to broadly
	// then to miss out potential matches. However I recognize that these can be
	// improved and I'd be happy if you send me better ones ;p
	urlStrictReg = xurls.Strict()
	urlIPReg     = regexp.MustCompile(`[\s\t]+\d{1,3}\.\d{1,3}\.\d{1,3}\.\d{1,3}(:[\d]+)?/[a-zA-Z0-9_\-\./\?&:=]*`)
)

func ExtractUrls(data string) []string {
	// Add regexes for URLs that have no scheme. Specifically also for commands
	// like curl 1.1.1.1/sh

	var urlSplitStrings = []string{";", "+", "${IFS}", "$IFS"}

	ip := urlIPReg.FindAllString(data, -1)
	sc := urlStrictReg.FindAllString(data, -1)

	retmap := make(map[string]bool)
	var ret []string
	for _, entry := range append(ip, sc...) {

		for _, spStr := range urlSplitStrings {
			if strings.Contains(entry, spStr) {
				parts := strings.SplitN(entry, spStr, 2)
				entry = parts[0]
			}
		}

		// Cleanup the URL
		centry := strings.TrimSpace(entry)
		centry = RemoveHangingQuotes(centry)

		if _, ok := retmap[centry]; !ok {
			retmap[centry] = true
			ret = append(ret, centry)
		}

	}
	return ret
}

func RemoveHangingQuotes(url string) string {
<<<<<<< HEAD
	if len(url) < 2 {
		slog.Debug("URL too short", slog.String("url", url))
		return url
	}

	if url[0] == '"' || url[0] == '\'' {
		url = url[1:]
	}

	if url[len(url)-1] == '"' || url[len(url)-1] == '\'' {
		url = url[:len(url)-1]
	}

	return url
=======
  url = strings.TrimPrefix(strings.TrimPrefix(url, "\""), "'")
  url = strings.TrimSuffix(strings.TrimSuffix(url, "\""), "'")
  return url
>>>>>>> 94c8d544
}

type URLExtractor struct {
	result   map[string]struct{}
	metaType string
}

func NewURLExtractor(result map[string]struct{}) *URLExtractor {
	return &URLExtractor{
		result:   result,
		metaType: constants.ExtractorTypeLink,
	}
}

func (u *URLExtractor) MetaType() string {
	return u.metaType
}

func (u *URLExtractor) ParseRequest(req *models.Request) {
	var member struct{}
	for _, s := range decoding.StringsFromRequest(req) {
		for _, url := range ExtractUrls(s) {
			// Skip the URL if it contains our honeypot IP.
			if !strings.Contains(url, req.HoneypotIP) {
				u.result[url] = member
			}
		}
	}
}

func (u *URLExtractor) ParseString(s string) {
	var member struct{}
	for _, url := range ExtractUrls(s) {
		u.result[url] = member
	}
}

func (u *URLExtractor) GetMetadatas(requestID int64) []models.RequestMetadata {
	mds := make([]models.RequestMetadata, 0, len(u.result))
	for result := range u.result {
		mds = append(mds, models.RequestMetadata{
			Type:      u.MetaType(),
			Data:      result,
			RequestID: requestID,
		})
	}

	return mds
}<|MERGE_RESOLUTION|>--- conflicted
+++ resolved
@@ -17,7 +17,6 @@
 package extractors
 
 import (
-	"log/slog"
 	"lophiid/pkg/database/models"
 	"lophiid/pkg/util/constants"
 	"lophiid/pkg/util/decoding"
@@ -58,7 +57,7 @@
 
 		// Cleanup the URL
 		centry := strings.TrimSpace(entry)
-		centry = RemoveHangingQuotes(centry)
+		centry = RemoveLingeringQuotes(centry)
 
 		if _, ok := retmap[centry]; !ok {
 			retmap[centry] = true
@@ -69,27 +68,9 @@
 	return ret
 }
 
-func RemoveHangingQuotes(url string) string {
-<<<<<<< HEAD
-	if len(url) < 2 {
-		slog.Debug("URL too short", slog.String("url", url))
-		return url
-	}
-
-	if url[0] == '"' || url[0] == '\'' {
-		url = url[1:]
-	}
-
-	if url[len(url)-1] == '"' || url[len(url)-1] == '\'' {
-		url = url[:len(url)-1]
-	}
-
-	return url
-=======
-  url = strings.TrimPrefix(strings.TrimPrefix(url, "\""), "'")
-  url = strings.TrimSuffix(strings.TrimSuffix(url, "\""), "'")
-  return url
->>>>>>> 94c8d544
+func RemoveLingeringQuotes(url string) string {
+	url = strings.TrimPrefix(strings.TrimPrefix(url, "\""), "'")
+	return strings.TrimSuffix(strings.TrimSuffix(url, "\""), "'")
 }
 
 type URLExtractor struct {
